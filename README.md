--- conflicted
+++ resolved
@@ -22,11 +22,7 @@
 
 # Install guide
 
-<<<<<<< HEAD
-Note that it is *strongly* recommended to use Ubuntu 22.04, which comes with a more recent version of libreoffice.
-=======
-Note that is is *strongly* recommended to use Ubuntu 24.04, which comes with a more recent version of libreoffice.
->>>>>>> 273fc048
+Note that it is *strongly* recommended to use Ubuntu 24.04, which comes with a more recent version of libreoffice.
 Using anything older will result in annoying issues when restarting the service: libreoffice
 isn't always stopped properly and it results in dead processes using 100% CPU.
 
