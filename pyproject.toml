--- conflicted
+++ resolved
@@ -82,11 +82,7 @@
 types-python-dateutil = "^2.9.0.20240316"
 bandit = {extras = ["toml"], version = "^1.7.8"}
 flake8 = "^7.0.0"
-<<<<<<< HEAD
-semgrep = "^1.65.0"
-=======
 semgrep = "^1.66.0"
->>>>>>> 6dcf9487
 types-tzlocal = "^5.1.0.1"
 
 [build-system]
